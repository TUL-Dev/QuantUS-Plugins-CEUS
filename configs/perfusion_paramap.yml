--- conflicted
+++ resolved
@@ -2,15 +2,6 @@
 scan_loader: nifti
 
 # Screen 2: Scan inputs
-<<<<<<< HEAD
-scan_path: /Volumes/TOSHIBA EXT/Animal Data/Compare Bubbles Raw Scans/CEUS-26152-1.nii.gz
-scan_loader_kwargs:
-  transpose: False
-  resample_spacing: [1.63, 1.63, 1.63]  # mm
-
-# Screen 3: Segmentation (either drawing or saved)
-seg_path: /Volumes/TOSHIBA EXT/Animal Data/Compare Bubbles Raw Scans/v1_voi.nii.gz
-=======
 scan_path: /Volumes/TOSHIBA EXT/P-Selectin Data/Feb 2019 Mice Batch 2/MouseBatch2D01_02162019/MouseC2M3_d001_02162019/20190216160924.918.nii.gz
 scan_loader_kwargs:
   transpose: False
@@ -18,7 +9,6 @@
 
 # Screen 3: Segmentation (either drawing or saved)
 seg_path: /Volumes/TOSHIBA EXT/P-Selectin Data/Feb VOIs (David)/20190216160924.918_segmentation_LEFT.nii.gz
->>>>>>> 9685401d
 seg_loader: nifti_voi
 seg_loader_kwargs:
   assert_scan: False
@@ -31,15 +21,9 @@
   ax_vox_ovrlp: 50  # %
   sag_vox_ovrlp: 50  # %
   cor_vox_ovrlp: 50  # %
-<<<<<<< HEAD
-  ax_vox_len: 20    # mm
-  sag_vox_len: 20    # mm
-  cor_vox_len: 20    # mm
-=======
   ax_vox_len: 3    # mm
   sag_vox_len: 3    # mm
   cor_vox_len: 3    # mm
->>>>>>> 9685401d
 analysis_funcs:
   - tic
 
@@ -59,12 +43,7 @@
 custom_visualization_funcs: # N/A
   - plot_tics
 visualization_kwargs:
-<<<<<<< HEAD
-  paramap_folder_path: paramaps_LOGNORMAL_CLI_DEMO
-  hide_all_visualizations: False
-=======
   paramap_folder_path: paramaps_LOGNORMAL_DEMO_L_3
   hide_all_visualizations: False
   start_time: 0  # in seconds
-  end_time: 300  # in seconds
->>>>>>> 9685401d
+  end_time: 300  # in seconds